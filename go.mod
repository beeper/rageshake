module github.com/matrix-org/rageshake

<<<<<<< HEAD
go 1.16
=======
go 1.15
>>>>>>> 065b2b9a

require (
	github.com/google/go-github v0.0.0-20170401000335-12363ffc1001
	github.com/jordan-wright/email v4.0.1-0.20200824153738-3f5bafa1cd84+incompatible
	github.com/xanzy/go-gitlab v0.50.2
	golang.org/x/oauth2 v0.0.0-20181106182150-f42d05182288
	gopkg.in/yaml.v2 v2.2.2
)<|MERGE_RESOLUTION|>--- conflicted
+++ resolved
@@ -1,10 +1,6 @@
 module github.com/matrix-org/rageshake
 
-<<<<<<< HEAD
-go 1.16
-=======
 go 1.15
->>>>>>> 065b2b9a
 
 require (
 	github.com/google/go-github v0.0.0-20170401000335-12363ffc1001
